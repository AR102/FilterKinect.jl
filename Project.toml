--- conflicted
+++ resolved
@@ -12,15 +12,12 @@
 Revise = "295af30f-e4ad-537b-8983-00126c2a3abe"
 
 [compat]
-<<<<<<< HEAD
 Makie = "0.19"
-=======
 CSV = "0.10"
 GLMakie = "0.8"
 DataFrames = "1"
 Revise = "3"
 FFTW = "1"
->>>>>>> 39d7f6f5
 julia = "1.8"
 
 [extras]
