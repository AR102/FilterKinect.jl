name = "FilterKinect"
uuid = "5447013d-5e90-4647-8683-c35b28e73fff"
authors = ["Alexander Reimer"]
version = "0.1.0"

[deps]
CSV = "336ed68f-0bac-5ca0-87d4-7b16caf5d00b"
DataFrames = "a93c6f00-e57d-5684-b7b6-d8193f3e46c0"
FFTW = "7a1cc6ca-52ef-59f5-83cd-3a7055c09341"
GLMakie = "e9467ef8-e4e7-5192-8a1a-b1aee30e663a"
Makie = "ee78f7c6-11fb-53f2-987a-cfe4a2b5a57a"
Revise = "295af30f-e4ad-537b-8983-00126c2a3abe"

[compat]
<<<<<<< HEAD
GLMakie = "0.8"
=======
DataFrames = "1"
Revise = "3"
FFTW = "1"
>>>>>>> e15a07d0
julia = "1.8"

[extras]
Test = "8dfed614-e22c-5e08-85e1-65c5234f0b40"

[targets]
test = ["Test"]<|MERGE_RESOLUTION|>--- conflicted
+++ resolved
@@ -12,13 +12,10 @@
 Revise = "295af30f-e4ad-537b-8983-00126c2a3abe"
 
 [compat]
-<<<<<<< HEAD
 GLMakie = "0.8"
-=======
 DataFrames = "1"
 Revise = "3"
 FFTW = "1"
->>>>>>> e15a07d0
 julia = "1.8"
 
 [extras]
